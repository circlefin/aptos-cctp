# Copyright (c) 2024, Circle Internet Group, Inc.
# All rights reserved.
#
# SPDX-License-Identifier: Apache-2.0
#
# Licensed under the Apache License, Version 2.0 (the "License");
# you may not use this file except in compliance with the License.
# You may obtain a copy of the License at
#
# http://www.apache.org/licenses/LICENSE-2.0
#
# Unless required by applicable law or agreed to in writing, software
# distributed under the License is distributed on an "AS IS" BASIS,
# WITHOUT WARRANTIES OR CONDITIONS OF ANY KIND, either express or implied.
# See the License for the specific language governing permissions and
# limitations under the License.

name: Continuous Integration
on:
  pull_request:
  push:
    branches: [master]
jobs:
  run-message-transmitter-tests:
    runs-on: ubuntu-22.04
    steps:
      - name: Check out repository code
<<<<<<< HEAD
        uses: actions/checkout@93cb6efe18208431cddfb8368fd83d5badbf9bfd # v5.0.1
=======
        uses: actions/checkout@08c6903cd8c0fde910a37f88322edcfb5dd907a8 # v5.0.0
>>>>>>> 2f369bc2
        with:
          submodules: "true"

      - name: Install Node
        uses: actions/setup-node@2028fbc5c25fe9cf00d9f06a71cc4710d4507903 # v6.0.0
        with:
          node-version: "22"

      - name: Compile and Run Tests
        run: |
          make setup
          make message-transmitter-coverage
          make verify-message-transmitter-coverage

  run-token-messenger-tests:
    runs-on: ubuntu-22.04
    steps:
      - name: Check out repository code
<<<<<<< HEAD
        uses: actions/checkout@93cb6efe18208431cddfb8368fd83d5badbf9bfd # v5.0.1
=======
        uses: actions/checkout@08c6903cd8c0fde910a37f88322edcfb5dd907a8 # v5.0.0
>>>>>>> 2f369bc2
        with:
          submodules: "true"

      - name: Install Node
        uses: actions/setup-node@2028fbc5c25fe9cf00d9f06a71cc4710d4507903 # v6.0.0
        with:
          node-version: "22"

      - name: Compile and Run Tests
        run: |
          make setup
          make token-messenger-minter-coverage
          make verify-token-messenger-minter-coverage

  run-e2e-tests:
    runs-on: ubuntu-22.04
    steps:
      - name: Check out repository code
<<<<<<< HEAD
        uses: actions/checkout@93cb6efe18208431cddfb8368fd83d5badbf9bfd # v5.0.1
=======
        uses: actions/checkout@08c6903cd8c0fde910a37f88322edcfb5dd907a8 # v5.0.0
>>>>>>> 2f369bc2
        with:
          submodules: "true"

      - name: Install Node
        uses: actions/setup-node@2028fbc5c25fe9cf00d9f06a71cc4710d4507903 # v6.0.0
        with:
          node-version: "22"

      - name: Compile and Run Tests
        run: |
          ./docker-start-containers.sh
          sleep 30
          make compile-scripts
          yarn test:e2e

  spell-checker:
    runs-on: ubuntu-22.04
    steps:
      - name: Check out repository code
<<<<<<< HEAD
        uses: actions/checkout@93cb6efe18208431cddfb8368fd83d5badbf9bfd # v5.0.1
=======
        uses: actions/checkout@08c6903cd8c0fde910a37f88322edcfb5dd907a8 # v5.0.0
>>>>>>> 2f369bc2

      - name: Install Node
        uses: actions/setup-node@2028fbc5c25fe9cf00d9f06a71cc4710d4507903 # v6.0.0
        with:
          node-version: "22"

      - name: Compile and Run Tests
        run: |
          npm install -g cspell@latest
          cspell **

  scan:
    needs:
      - run-message-transmitter-tests
      - run-token-messenger-tests
      - run-e2e-tests
      - spell-checker
    if: github.event_name == 'pull_request'
    uses: circlefin/circle-public-github-workflows/.github/workflows/pr-scan.yaml@v1

  release-sbom:
    needs:
      - run-message-transmitter-tests
      - run-token-messenger-tests
      - run-e2e-tests
      - spell-checker
    if: github.event_name == 'push'
    uses: circlefin/circle-public-github-workflows/.github/workflows/attach-release-assets.yaml@v1<|MERGE_RESOLUTION|>--- conflicted
+++ resolved
@@ -25,11 +25,7 @@
     runs-on: ubuntu-22.04
     steps:
       - name: Check out repository code
-<<<<<<< HEAD
         uses: actions/checkout@93cb6efe18208431cddfb8368fd83d5badbf9bfd # v5.0.1
-=======
-        uses: actions/checkout@08c6903cd8c0fde910a37f88322edcfb5dd907a8 # v5.0.0
->>>>>>> 2f369bc2
         with:
           submodules: "true"
 
@@ -48,11 +44,7 @@
     runs-on: ubuntu-22.04
     steps:
       - name: Check out repository code
-<<<<<<< HEAD
         uses: actions/checkout@93cb6efe18208431cddfb8368fd83d5badbf9bfd # v5.0.1
-=======
-        uses: actions/checkout@08c6903cd8c0fde910a37f88322edcfb5dd907a8 # v5.0.0
->>>>>>> 2f369bc2
         with:
           submodules: "true"
 
@@ -71,11 +63,7 @@
     runs-on: ubuntu-22.04
     steps:
       - name: Check out repository code
-<<<<<<< HEAD
         uses: actions/checkout@93cb6efe18208431cddfb8368fd83d5badbf9bfd # v5.0.1
-=======
-        uses: actions/checkout@08c6903cd8c0fde910a37f88322edcfb5dd907a8 # v5.0.0
->>>>>>> 2f369bc2
         with:
           submodules: "true"
 
@@ -95,11 +83,7 @@
     runs-on: ubuntu-22.04
     steps:
       - name: Check out repository code
-<<<<<<< HEAD
         uses: actions/checkout@93cb6efe18208431cddfb8368fd83d5badbf9bfd # v5.0.1
-=======
-        uses: actions/checkout@08c6903cd8c0fde910a37f88322edcfb5dd907a8 # v5.0.0
->>>>>>> 2f369bc2
 
       - name: Install Node
         uses: actions/setup-node@2028fbc5c25fe9cf00d9f06a71cc4710d4507903 # v6.0.0
